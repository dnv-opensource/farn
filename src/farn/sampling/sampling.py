#!/usr/bin/env python
# coding utf-8

# sampling.py
# all about sampling an distributions
# we will see for what it is good for

import logging
import math
from typing import Iterable, MutableMapping, Union, Sequence

import numpy as np


logger = logging.getLogger(__name__)


class DiscreteSampling():

    def __init__(self):

        self.base_name = 'unnamed'
        self.kwargs = {}
        self.fields = []

        self.sampling_type: str = str()

        self.number_of_fields: int = 0
        self.number_of_samples: int = 0
        self.leading_zeros: int = 0

    def set_sampling_type(self, sampling_type: str):
        '''
        sets the sampling type. sampling_type must match one of the known sampling types as defined in this function.
        '''
        self.known_sampling_types = {
            'fixed': {
                'required_args': ['_names', '_values']
            },
            'linSpace': {
                'required_args': ['_names', '_ranges', '_numberOfSamples']
            },
            'arbitrary': {
                'required_args': [
                    '_names',
                    '_ranges',
                    '_numberOfSamples',
                    '_distributionName',                                                            # uniform|normal|exp... better to have a dedicated name in known_sampling_types
                    '_distributionParameters',                                                      # mu|sigma|skew|camber not applicsble for uniform
                    '_includeBoundingBox'                                                           # required
                ]
            },
            'uniformLhs': {
                'required_args': ['_names', '_ranges', '_numberOfSamples', '_includeBoundingBox']
            },
            'normalLhs': {
                'required_args': ['_names', '_numberOfSamples', '_mu', '_sigma'],
                'optional_args': ['_ranges', '_cov']
            },
            'randNormal': {
                'required_args': [
                    '_names',
                    '_ranges',
                    '_numberOfSamples',
                    '_mu',                                                                          # 1rst order
                    '_sigma',                                                                       # 2nd order
                    '_includeBoundingBox'
                ]
            },
            'sobol': {
                'required_args': [
                    '_names',
                    '_ranges',
                    '_numberOfSamples',                                                             # determines overall sobol set (+ _onset)
                    '_onset',                                                                       # skip first sobol points and start at _onset number
                    '_includeBoundingBox'
                ]
            }
        }

        if sampling_type in self.known_sampling_types:
            self.sampling_type = sampling_type
        else:
            logger.error(f'sampling type {sampling_type} not implemented yet')
            exit(1)

    def set_sampling_parameters(
        self, base_name: str = 'unnamed', kwargs: Union[MutableMapping, None] = None
    ):
        '''
        Validates the provided arguments.
        On successful validation, the configured sampling type is parameterized using the provided arguments.
        '''
        self.base_name = base_name
        self.kwargs = kwargs or {}

        # check if all required arguments are provided
        # todo: check argument types
        for kwarg in self.known_sampling_types[self.sampling_type]['required_args']:
            if kwarg not in self.kwargs:
                logger.error(
                    f'The following required argument is missing to configure '
                    f'sampling type {self.sampling_type}: {kwarg}'
                )

        # read all fields
        for name in self.kwargs['_names']:
            self.fields.append(name)

        # determine the dimension (=number of fields)
        self.number_of_fields = len(self.fields)

        # extra bounding box samples are not treated by lhs algorithm, however part of the lists
        self.number_of_samples = 0
        self.number_of_bb_samples = 0

    def generate(self) -> dict:
        '''
        '''
        import itertools

        return_dict = {}

        if self.sampling_type == 'fixed':

            # set dimension of samples and check nested list
            if not len(self.kwargs['_names']) == len(self.kwargs['_values']):
                logger.error('lists: lenght of entries do not match')

            for item in self.kwargs['_values']:
                try:
                    self.number_of_samples = len(item)
                    break
                except Exception:
                    logger.exception(
                        'values: list(dim names) of lists(dim _samples) required as input'
                    )

            # check equality of nested lists
            for item in self.kwargs['_values']:
                if self.number_of_samples != len(item):
                    logger.error('values: lists in list of lists do not match')

            # get all the fields
            self.values = self.kwargs['_values']

            self.leading_zeros = int(math.log10(self.number_of_samples) - 1.e-06) + 1

            return_dict.update(
                {
                    '_case_name': [
                        '%s_%s' % (self.base_name, format(i, '0%i' % self.leading_zeros))
                        for i in range(self.number_of_samples)
                    ]
                }
            )
            for index, field in enumerate(self.fields):
                return_dict.update({field: [x for x in self.values[index]]})

        if self.sampling_type == 'linSpace':

            self.number_of_samples = int(self.kwargs['_numberOfSamples'])

            # check length of nested lists
            if not len(self.kwargs['_names']) == len(self.kwargs['_ranges']):
                logger.error('lists: lenght of entries do not match')

            # check equality of nested lists
            for item in self.kwargs['_ranges']:
                if not len(item) == 2:
                    logger.error('ranges: lists in list of lists do not contain min and max')

            self.minVals = [x[0] for x in self.kwargs['_ranges']]
            self.maxVals = [x[1] for x in self.kwargs['_ranges']]

            self.leading_zeros = int(math.log10(self.number_of_samples) - 1.e-06) + 1
            return_dict.update(
                {
                    '_case_name': [
                        '%s_%s' % (self.base_name, format(i, '0%i' % self.leading_zeros))
                        for i in range(self.number_of_samples)
                    ]
                }
            )

            for index, item in enumerate(self.fields):
                return_dict.update(
                    {
                        self.fields[index]:
                        list(
                            np.linspace(
                                self.minVals[index], self.maxVals[index], self.number_of_samples
                            )
                        )
                    }
                )

        if self.sampling_type == 'normalLhs':
            '''lhs using gaussian normal dstributions
            required input arguments:
            * _names: required names template
            * _numberOfSamples: required how many samples
            * _mu: required absolute location vector of distribution center point (origin)
            * _sigma: variation (vector), or required scalar, optional vector, optional cov
            or
            * _cov: @ _mu optional rotation (tensor), otherwise I(_numberOfSamples,_numberOfSamples)
            '''
            self.number_of_samples = int(self.kwargs['_numberOfSamples'])
            self.leading_zeros = int(math.log10(self.number_of_samples) - 1.e-06) + 1
            self.case_names = [
                '%s_%s' % (self.base_name, format(i, '0%i' % self.leading_zeros))
                for i in range(self.number_of_samples)
            ]
            return_dict.update({'_case_name': self.case_names})

            # check dimension of nested lists / vectors
            if not len(self.kwargs['_names']) == len(self.kwargs['_mu']):
                logger.error('lists _names and _mu: lenght of entries do not match')
            self.mean = self.kwargs['_mu']
            if isinstance(self.kwargs['_sigma'],
                          list) and not len(self.kwargs['_names']) == len(self.kwargs['_sigma']):
                logger.error('lists _names and _sigma: lenght of entries do not match')
            self.std = self.kwargs['_sigma']

            self.variables = self.generate_normal_lhs()

            # optional clipping cube
            # ToDo:
            # clipping is implemented, resets the value to range value
            # if this is unaffordable, purgign should be considered, requiring a decrementation of number_of_samples
            if '_ranges' in self.kwargs:
                # check equality of nested lists
                for item in self.kwargs['_ranges']:
                    if not len(item) == 2:
                        logger.error('ranges: lists in list of lists do not contain min and max')

                self.bounds = self.kwargs['_ranges']

                clipped = np.zeros(self.variables.shape)

                for index, field in enumerate(self.variables):
                    clipped[index] = np.clip(field, self.bounds[index][0], self.bounds[index][1])

                self.variables = clipped

            for index, item in enumerate(self.fields):
                return_dict.update({self.fields[index]: self.variables[index].tolist()})

        if self.sampling_type == 'uniformLhs':
            '''lhs uniform
            later implementations may change thie section
            '''
            # first dimension n samples
            self.number_of_samples = int(self.kwargs['_numberOfSamples'])
            if self.kwargs['_includeBoundingBox'] is True:
                self.number_of_bb_samples = int(2**self.number_of_fields)
            self.number_of_samples += self.number_of_bb_samples

            self.leading_zeros = int(math.log10(self.number_of_samples) - 1.e-06) + 1
            self.bounds = self.kwargs['_ranges']
            self.case_names = [
                '%s_%s' % (self.base_name, format(i, '0%i' % self.leading_zeros))
                for i in range(self.number_of_samples)
            ]
            return_dict.update({'_case_name': self.case_names})

            # check length of nested lists
            if not len(self.kwargs['_names']) == len(self.kwargs['_ranges']):
                logger.error('lists _names and _ranges: lenght of entries do not match')

            # check equality of nested lists
            for item in self.kwargs['_ranges']:
                if not len(item) == 2:
                    logger.error('ranges: lists in list of lists do not contain min and max')

            self.variables = self.generate_uniform_lhs()

            if self.kwargs['_includeBoundingBox'] is True:
                tmp = []
                if len(self.kwargs['_ranges']) == 1:
                    # (only one single parameter defined)
                    tmp = list(self.kwargs['_ranges'][0])
                else:
                    # permutate boundaries of all paramaters
                    tmp = list(
                        itertools.product(self.kwargs['_ranges'][0], self.kwargs['_ranges'][1])
                    )
                    for field_index in range(1, self.number_of_fields - 1):
                        tmp = list(itertools.product(tmp, self.kwargs['_ranges'][field_index + 1]))

                self.boundingBox = []
                for item in tmp:
                    if isinstance(item, Iterable):
                        self.boundingBox.append(list(self.flatten(item)))
                    else:
                        self.boundingBox.append([item])

                self.variables = np.concatenate(
                    (np.array(self.boundingBox).T, self.variables), axis=1
                )

            for index, item in enumerate(self.fields):
                return_dict.update({self.fields[index]: self.variables[index].tolist()})

        if self.sampling_type == 'arbitrary':
            '''
            Purpose: To perform a sampling based on the pre-drawn sample.
            Pre-requisite:
                1. Since the most fitted distribution is unknown, it shall be found by using the fitter module.
                2. fitter module provides: 1) the name of the most fitted distribution, 2) relavant parameters
                3. relavent parameters mostly comprises with 3 components: 1) skewness 2) location 3) scale
                4. At this moment, those prerequisites shall be provided as arguments. This could be modified later
                5. refer to commented example below.
            '''

            self.number_of_samples = int(self.kwargs['_numberOfSamples'])
            self.leading_zeros = int(math.log10(self.number_of_samples) - 1.e-06) + 1

            # check length of nested lists
            if not len(self.kwargs['_names']) == len(self.kwargs['_ranges']):
                logger.error('lists: lenght of entries do not match')

            # check equality of nested lists
            for item in self.kwargs['_ranges']:
                if not len(item) == 2:
                    logger.error('ranges: lists in list of lists do not contain min and max')

            self.minVals = [x[0] for x in self.kwargs['_ranges']]
            self.maxVals = [x[1] for x in self.kwargs['_ranges']]

            return_dict.update(
                {
                    '_case_name': [
                        '%s_%s' % (self.base_name, format(i, '0%i' % self.leading_zeros))
                        for i in range(self.number_of_samples)
                    ]
                }
            )

            import scipy.stats  # noqa: F401

            for index, item in enumerate(self.fields):
                self.distribution_name = self.kwargs['_distributionName']
                self.distribution_parameters = self.kwargs['_distributionParameters']

                eval_command = f'scipy.stats.{self.distribution_name[index]}'

                dist = eval(eval_command)   # check this need!

                return_dict.update(
                    {
                        self.fields[index]:
                        dist.rvs(
                            *self.distribution_parameters[index], size=self.number_of_samples
                        ).tolist()
                    }
                )

            # requires if self.kwargs['_includeBoundingBox'] is True: as well

        if self.sampling_type == 'sobol':
            '''
            '''
            # first dimension n samples
            self.number_of_samples = int(self.kwargs['_numberOfSamples'])
            if self.kwargs['_includeBoundingBox'] is True:
                self.number_of_bb_samples = int(2**self.number_of_fields)
            self.number_of_samples += self.number_of_bb_samples

            self.leading_zeros = int(math.log10(self.number_of_samples) - 1.e-06) + 1
            self.onset = int(self.kwargs['_onset'])
            self.bounds = self.kwargs['_ranges']
            self.case_names = [
                '%s_%s' % (self.base_name, format(i, '0%i' % self.leading_zeros))
                for i in range(self.number_of_samples)
            ]
            return_dict.update({'_case_name': self.case_names})

            # check length of nested lists
            if not len(self.kwargs['_names']) == len(self.kwargs['_ranges']):
                logger.error('lists: lenght of entries do not match')

            # check equality of nested lists
            for item in self.kwargs['_ranges']:
                if not len(item) == 2:
                    logger.error('ranges: lists in list of lists do not contain min and max')

            self.variables = self.generate_sobol()

            if self.kwargs['_includeBoundingBox'] is True:
                # permutate boundaries
                tmp = list(itertools.product(self.kwargs['_ranges'][0], self.kwargs['_ranges'][1]))
                for field_index in range(1, self.number_of_fields - 1):
                    tmp = list(itertools.product(tmp, self.kwargs['_ranges'][field_index + 1]))

                self.boundingBox = []
                for item in tmp:
                    self.boundingBox.append(list(self.flatten(item)))

                self.variables = np.concatenate(
                    (np.array(self.boundingBox).T, self.variables), axis=1
                )

            for index, item in enumerate(self.fields):
                return_dict.update({self.fields[index]: self.variables[index].tolist()})

        return return_dict

    def flatten(self, iterable: Sequence):
        '''flattens sequence... happens why?
        '''
        for element in iterable:
            if isinstance(element, Sequence) and not isinstance(element, (str, bytes)):
                yield from self.flatten(element)
            else:
                yield element

    def min_max_scale(self, field: np.ndarray, range: MutableMapping):
        '''might belong to different class in future
        from sklearn.preporcessing import minmax_scale
        '''
        scale = (range[1] - range[0]) / (field.max(axis=0) - field.min(axis=0))

        return scale * field + range[0] - field.min(axis=0) * scale

    def generate_uniform_lhs(self):
        '''
        alternative
        from pyDOE import lhs
        lhs(n, [samples, criterion, iterations])
        criterion: center|maximin|centermaximin|correlation
        '''
        from SALib.sample import latin

        problem = {
            'num_vars': self.number_of_fields,
            'names': self.fields,
            'bounds': self.bounds,
        }

        return latin.sample(problem, self.number_of_samples - self.number_of_bb_samples).T

    # ToDo: implementation of cov (spacial rotation)
    def generate_normal_lhs(self):
        '''gaussnormal lhs
        '''
        from pyDOE import lhs
        from scipy.stats import norm    # qmc, truncnorm

<<<<<<< HEAD
        lhs_distribution = lhs(self.number_of_fields, samples=self.number_of_samples - self.number_of_bb_samples, criterion="corr")
        #criterion:center|c: center the points within the sampling intervals
        #          maximin|m: maximize the minimum distance between points, but place the point in a randomized location within its interval
        #          centermaximin|cm: same as “maximin”, but centered within the intervals
        #          correlation|corr: minimize the maximum correlation coefficient
        #lhs_distribution = qmc.LatinHypercube(d=self.number_of_fields, optimization="random-cd").random(n=self.number_of_samples - self.number_of_bb_samples)

        # convert to array does a better identification
        self.std = np.array(self.std)

=======
        lhs_distribution = lhs(
            self.number_of_fields,
            samples=self.number_of_samples - self.number_of_bb_samples,
            criterion="m"
        )
        # lhs_distribution = qmc.LatinHypercube(d=self.number_of_fields, optimization="random-cd").random(n=self.number_of_samples - self.number_of_bb_samples)

        # convert to array does a better identification
        self.std = np.array(self.std)
        # print (self.std)
        # self.std = np.dot(self.std, np.array([[5, 0, 0],[0, 1, 0],[0, 0, 1]]))
        # print (self.std)
>>>>>>> dfd05f99
        if self.std.shape == ():
            # scalar value given
            sample_set = norm(loc=self.mean, scale=self.std).ppf(lhs_distribution)

        elif self.std.shape == (self.number_of_fields, ):
            # list given

            sample_set = norm(loc=self.mean, scale=self.std).ppf(lhs_distribution)

        elif self.std.shape == (self.number_of_fields, self.number_of_fields):
            # matrix given
            # todo:
            # - estimate correct transform
            # - derive rotation from local cov
            # - find out how (if) non-uniform scale and rotate can be done in one operation
            # scale as normal
            sample_set = norm(loc=self.mean, scale=np.diag(self.std)).ppf(lhs_distribution)
<<<<<<< HEAD

            #rotate
            #from scipy.spatial.transform import Rotation as R # works only in R3
            #r = R.from_matrix(self.std)
            #sample_set = np.array([r.apply(x) for x in sample_set])
=======
            # rotate
            from scipy.spatial.transform import Rotation as R
            r = R.from_matrix(self.std)
            sample_set = np.array([r.apply(x) for x in sample_set])
>>>>>>> dfd05f99

        else:
            logger.error('something went wrong: %s' % str(self.std.shape))

        # transpose to be aligned with uniformLhs output
        return sample_set.T

    # @TODO: Should be reimplemented using the scipy.stats.qmc.sobol
    #        https://scipy.github.io/devdocs/reference/generated/scipy.stats.qmc.Sobol.html#scipy-stats-qmc-sobol
    #        This to substitute the sobol-seq package, which is no longer maintained.
    #        (See https://github.com/naught101/sobol_seq)
    #        CLAROS, 2022-05-27
    def generate_sobol(self):
        '''
        '''
        import sobol_seq

        sequence = sobol_seq.i4_sobol_generate(
            self.number_of_fields, self.number_of_samples - self.number_of_bb_samples + self.onset
        )

        sample_set = sequence[self.onset:self.onset + self.number_of_samples
                              - self.number_of_bb_samples].T

        for index, item in enumerate(sample_set):
            sample_set[index] = self.min_max_scale(item, self.bounds[index])

        return sample_set<|MERGE_RESOLUTION|>--- conflicted
+++ resolved
@@ -447,31 +447,16 @@
         from pyDOE import lhs
         from scipy.stats import norm    # qmc, truncnorm
 
-<<<<<<< HEAD
         lhs_distribution = lhs(self.number_of_fields, samples=self.number_of_samples - self.number_of_bb_samples, criterion="corr")
         #criterion:center|c: center the points within the sampling intervals
         #          maximin|m: maximize the minimum distance between points, but place the point in a randomized location within its interval
         #          centermaximin|cm: same as “maximin”, but centered within the intervals
         #          correlation|corr: minimize the maximum correlation coefficient
-        #lhs_distribution = qmc.LatinHypercube(d=self.number_of_fields, optimization="random-cd").random(n=self.number_of_samples - self.number_of_bb_samples)
+        # lhs_distribution = qmc.LatinHypercube(d=self.number_of_fields, optimization="random-cd").random(n=self.number_of_samples - self.number_of_bb_samples)
 
         # convert to array does a better identification
         self.std = np.array(self.std)
 
-=======
-        lhs_distribution = lhs(
-            self.number_of_fields,
-            samples=self.number_of_samples - self.number_of_bb_samples,
-            criterion="m"
-        )
-        # lhs_distribution = qmc.LatinHypercube(d=self.number_of_fields, optimization="random-cd").random(n=self.number_of_samples - self.number_of_bb_samples)
-
-        # convert to array does a better identification
-        self.std = np.array(self.std)
-        # print (self.std)
-        # self.std = np.dot(self.std, np.array([[5, 0, 0],[0, 1, 0],[0, 0, 1]]))
-        # print (self.std)
->>>>>>> dfd05f99
         if self.std.shape == ():
             # scalar value given
             sample_set = norm(loc=self.mean, scale=self.std).ppf(lhs_distribution)
@@ -489,18 +474,11 @@
             # - find out how (if) non-uniform scale and rotate can be done in one operation
             # scale as normal
             sample_set = norm(loc=self.mean, scale=np.diag(self.std)).ppf(lhs_distribution)
-<<<<<<< HEAD
-
-            #rotate
+
+            # rotate
             #from scipy.spatial.transform import Rotation as R # works only in R3
             #r = R.from_matrix(self.std)
             #sample_set = np.array([r.apply(x) for x in sample_set])
-=======
-            # rotate
-            from scipy.spatial.transform import Rotation as R
-            r = R.from_matrix(self.std)
-            sample_set = np.array([r.apply(x) for x in sample_set])
->>>>>>> dfd05f99
 
         else:
             logger.error('something went wrong: %s' % str(self.std.shape))
