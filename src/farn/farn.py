--- conflicted
+++ resolved
@@ -432,11 +432,7 @@
     list[Case]
         list of case objects representing all valid cases. The attributes of each case object are readily parameterized and set to their case specific values.
     """
-<<<<<<< HEAD
-    logger.info('List all valid cases...')
-=======
     logger.info('Register all valid cases..')
->>>>>>> 3c13a9f4
 
     # Check arguments.
     if '_layers' not in farn_dict:
@@ -539,13 +535,9 @@
     create_next_level_cases(level=0, base_case=base_case)
 
     logger.info(
-<<<<<<< HEAD
         f'Successfully listed {len(cases)} valid case{plural(len(cases))}. \
 {number_of_invalid_cases} invalid case{plural(number_of_invalid_cases)} \
 {plural(number_of_invalid_cases, "were")} excluded.'
-=======
-        f'Successfully registered {len(cases)} valid cases. {number_of_invalid_cases} invalid cases were excluded.'
->>>>>>> 3c13a9f4
     )
 
     return cases
